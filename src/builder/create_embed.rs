--- conflicted
+++ resolved
@@ -176,24 +176,14 @@
 
     /// Set the image associated with the embed. This only supports HTTP(S).
     #[inline]
-<<<<<<< HEAD
-    pub fn image(self, url: &str) -> Self {
-        self.url_object("image", url)
-=======
     pub fn image<S: AsRef<str>>(self, url: S) -> Self {
         self.url_object("image", url.as_ref())
->>>>>>> b71d99fd
     }
 
     /// Set the thumbnail of the embed. This only supports HTTP(S).
     #[inline]
-<<<<<<< HEAD
-    pub fn thumbnail(self, url: &str) -> Self {
-        self.url_object("thumbnail", url)
-=======
     pub fn thumbnail<S: AsRef<str>>(self, url: S) -> Self {
         self.url_object("thumbnail", url.as_ref())
->>>>>>> b71d99fd
     }
 
     /// Set the timestamp.
@@ -311,13 +301,8 @@
     /// with the provided filename. Or else this won't work.
     ///
     /// [`ChannelId::send_files`]: ../model/id/struct.ChannelId.html#send_files
-<<<<<<< HEAD
-    pub fn attachment(self, filename: &str) -> Self {
-        self.image(&format!("attachment://{}", filename))
-=======
     pub fn attachment<S: AsRef<str>>(self, filename: S) -> Self {
         self.image(&format!("attachment://{}", filename.as_ref()))
->>>>>>> b71d99fd
     }
 }
 
