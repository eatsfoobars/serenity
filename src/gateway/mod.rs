//! The gateway module contains the pieces - primarily the `Shard` -
//! responsible for maintaing a WebSocket connection with Discord.
//!
//! A shard is an interface for the lower-level receiver and sender. It provides
//! what can otherwise be thought of as "sugar methods". A shard represents a
//! single connection to Discord. If acting as a [`Bot`] user, you can make
//! use of a method named "sharding" to have multiple shards, potentially
//! offloading some server load to another server(s).
//!
//! # Sharding
//!
//! Sharding is a method to split portions of bots into separate processes. This
//! is an enforced strategy by Discord once a bot reaches a certain number of
//! guilds (2500). Once this number is reached, a bot must be sharded in a way
//! that only 2500 guilds maximum may be allocated per shard.
//!
//! The "recommended" number of guilds per shard is _around_ 1000. Sharding can
//! be useful for splitting processes across separate servers. Often you may
//! want some or all shards to be in the same process, allowing for a shared
//! State. This is possible through this library.
//!
//! See [Discord's documentation][docs] for more information.
//!
//! If you are not using a bot account or do not require sharding - such as for
//! a small bot - then use [`Client::start`].
//!
//! There are a few methods of sharding available:
//!
//! - [`Client::start_autosharded`]: retrieves the number of shards Discord
//! recommends using from the API, and then automatically starts that number of
//! shards.
//! - [`Client::start_shard`]: starts a single shard for use in the instance,
//! handled by the instance of the Client. Use this if you only want 1 shard
//! handled by this instance.
//! - [`Client::start_shards`]: starts all shards in this instance. This is best
//! for when you want a completely shared State.
//! - [`Client::start_shard_range`]: start a range of shards within this
//! instance. This should be used when you, for example, want to split 10 shards
//! across 3 instances.
//!
//! [`Bot`]: ../enum.LoginType.html#variant.Bot
//! [`Client`]: ../struct.Client.html
//! [`Client::start`]: ../struct.Client.html#method.start
//! [`Client::start_autosharded`]: ../struct.Client.html#method.start_autosharded
//! [`Client::start_shard`]: ../struct.Client.html#method.start_shard
//! [`Client::start_shard_range`]: ../struct.Client.html#method.start_shard_range
//! [`Client::start_shards`]: ../struct.Client.html#method.start_shards
//! [docs]: https://discordapp.com/developers/docs/topics/gateway#sharding

mod error;
mod shard;
mod shard_manager;
mod queue;

<<<<<<< HEAD
pub use self::{
    error::Error as GatewayError,
    shard::Shard,
    ws_client_ext::WebSocketGatewayClientExt
};

use model::{
    gateway::Activity,
    user::OnlineStatus,
};
use serde_json::Value;
use std::fmt::{Display, Formatter, Result as FmtResult};
use websocket::sync::{
    client::Client,
    stream::{TcpStream, TlsStream}
};

#[cfg(feature = "client")]
use client::bridge::gateway::ShardClientMessage;

pub type CurrentPresence = (Option<Activity>, OnlineStatus);
pub type WsClient = Client<TlsStream<TcpStream>>;
=======
pub use self::error::Error as GatewayError;
pub use self::shard::Shard;
pub use self::shard_manager::{ShardManager, ShardingStrategy, ShardManagerOptions, MessageStream};
pub use self::queue::{ReconnectQueue, SimpleReconnectQueue};

use futures::stream::SplitStream;
use model::gateway::Game;
use model::user::OnlineStatus;
use std::fmt::{Display, Formatter, Result as FmtResult};
use tokio_core::net::TcpStream;
use tokio_tls::TlsStream;
use tokio_tungstenite::stream::Stream;
use tokio_tungstenite::WebSocketStream;

pub type CurrentPresence = (Option<Game>, OnlineStatus);
pub type ShardStream =
    SplitStream<WebSocketStream<Stream<TcpStream, TlsStream<TcpStream>>>>;
>>>>>>> 45673383

/// Indicates the current connection stage of a [`Shard`].
///
/// This can be useful for knowing which shards are currently "down"/"up".
///
/// [`Shard`]: struct.Shard.html
#[derive(Copy, Clone, Debug, Eq, Hash, PartialEq, PartialOrd, Ord)]
pub enum ConnectionStage {
    /// Indicator that the [`Shard`] is normally connected and is not in, e.g.,
    /// a resume phase.
    ///
    /// [`Shard`]: struct.Shard.html
    Connected,
    /// Indicator that the [`Shard`] is connecting and is in, e.g., a resume
    /// phase.
    ///
    /// [`Shard`]: struct.Shard.html
    Connecting,
    /// Indicator that the [`Shard`] is fully disconnected and is not in a
    /// reconnecting phase.
    ///
    /// [`Shard`]: struct.Shard.html
    Disconnected,
    /// Indicator that the [`Shard`] is currently initiating a handshake.
    ///
    /// [`Shard`]: struct.Shard.html
    Handshake,
    /// Indicator that the [`Shard`] has sent an IDENTIFY packet and is awaiting
    /// a READY packet.
    ///
    /// [`Shard`]: struct.Shard.html
    Identifying,
    /// Indicator that the [`Shard`] has sent a RESUME packet and is awaiting a
    /// RESUMED packet.
    ///
    /// [`Shard`]: struct.Shard.html
    Resuming,
}

impl ConnectionStage {
    /// Whether the stage is a form of connecting.
    ///
    /// This will return `true` on:
    ///
    /// - [`Connecting`][`ConnectionStage::Connecting`]
    /// - [`Handshake`][`ConnectionStage::Handshake`]
    /// - [`Identifying`][`ConnectionStage::Identifying`]
    /// - [`Resuming`][`ConnectionStage::Resuming`]
    ///
    /// All other variants will return `false`.
    ///
    /// # Examples
    ///
    /// Assert that [`ConnectionStage::Identifying`] is a connecting stage:
    ///
    /// ```rust
    /// use serenity::gateway::ConnectionStage;
    ///
    /// assert!(ConnectionStage::Identifying.is_connecting());
    /// ```
    ///
    /// Assert that [`ConnectionStage::Connected`] is _not_ a connecting stage:
    ///
    /// ```rust
    /// use serenity::gateway::ConnectionStage;
    ///
    /// assert!(!ConnectionStage::Connected.is_connecting());
    /// ```
    ///
    /// [`ConnectionStage::Connecting`]: #variant.Connecting
    /// [`ConnectionStage::Handshake`]: #variant.Handshake
    /// [`ConnectionStage::Identifying`]: #variant.Identifying
    /// [`ConnectionStage::Resuming`]: #variant.Resuming
    pub fn is_connecting(&self) -> bool {
        use self::ConnectionStage::*;

        match *self {
            Connecting | Handshake | Identifying | Resuming => true,
            Connected | Disconnected => false,
        }
    }
}

impl Display for ConnectionStage {
    fn fmt(&self, f: &mut Formatter) -> FmtResult {
        use self::ConnectionStage::*;

        f.write_str(match *self {
            Connected => "connected",
            Connecting => "connecting",
            Disconnected => "disconnected",
            Handshake => "handshaking",
            Identifying => "identifying",
            Resuming => "resuming",
        })
    }
}

pub enum ShardAction {
    Heartbeat,
    Identify,
    Reconnect(ReconnectType),
}

/// The type of reconnection that should be performed.
pub enum ReconnectType {
    /// Indicator that a new connection should be made by sending an IDENTIFY.
    Reidentify,
    /// Indicator that a new connection should be made by sending a RESUME.
    Resume,
}<|MERGE_RESOLUTION|>--- conflicted
+++ resolved
@@ -47,42 +47,16 @@
 //! [`Client::start_shards`]: ../struct.Client.html#method.start_shards
 //! [docs]: https://discordapp.com/developers/docs/topics/gateway#sharding
 
-mod error;
 mod shard;
 mod shard_manager;
 mod queue;
 
-<<<<<<< HEAD
-pub use self::{
-    error::Error as GatewayError,
-    shard::Shard,
-    ws_client_ext::WebSocketGatewayClientExt
-};
-
-use model::{
-    gateway::Activity,
-    user::OnlineStatus,
-};
-use serde_json::Value;
-use std::fmt::{Display, Formatter, Result as FmtResult};
-use websocket::sync::{
-    client::Client,
-    stream::{TcpStream, TlsStream}
-};
-
-#[cfg(feature = "client")]
-use client::bridge::gateway::ShardClientMessage;
-
-pub type CurrentPresence = (Option<Activity>, OnlineStatus);
-pub type WsClient = Client<TlsStream<TcpStream>>;
-=======
-pub use self::error::Error as GatewayError;
 pub use self::shard::Shard;
 pub use self::shard_manager::{ShardManager, ShardingStrategy, ShardManagerOptions, MessageStream};
 pub use self::queue::{ReconnectQueue, SimpleReconnectQueue};
 
 use futures::stream::SplitStream;
-use model::gateway::Game;
+use model::gateway::Activity;
 use model::user::OnlineStatus;
 use std::fmt::{Display, Formatter, Result as FmtResult};
 use tokio_core::net::TcpStream;
@@ -90,10 +64,9 @@
 use tokio_tungstenite::stream::Stream;
 use tokio_tungstenite::WebSocketStream;
 
-pub type CurrentPresence = (Option<Game>, OnlineStatus);
+pub type CurrentPresence = (Option<Activity>, OnlineStatus);
 pub type ShardStream =
     SplitStream<WebSocketStream<Stream<TcpStream, TlsStream<TcpStream>>>>;
->>>>>>> 45673383
 
 /// Indicates the current connection stage of a [`Shard`].
 ///
